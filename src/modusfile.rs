// Copyright 2021 Sergey Mechtaev

// This file is part of Modus.

// Modus is free software: you can redistribute it and/or modify
// it under the terms of the GNU General Public License as published by
// the Free Software Foundation, either version 3 of the License, or
// (at your option) any later version.

// Modus is distributed in the hope that it will be useful,
// but WITHOUT ANY WARRANTY; without even the implied warranty of
// MERCHANTABILITY or FITNESS FOR A PARTICULAR PURPOSE.  See the
// GNU General Public License for more details.

// You should have received a copy of the GNU General Public License
// along with Modus.  If not, see <https://www.gnu.org/licenses/>.

use nom::character::complete::line_ending;
use nom::character::complete::not_line_ending;
use nom::error::convert_error;
use std::fmt;
use std::str;

use crate::dockerfile;
use crate::logic;

#[derive(Clone, PartialEq, Debug)]
pub enum Expression {
    Literal(Literal),

    // An operator applied to an expression
    OperatorApplication(Box<Expression>, Operator),

    // A conjunction of expressions.
    And(Box<Expression>, Box<Expression>),

    // A disjunction of expressions.
    Or(Box<Expression>, Box<Expression>),
}

#[derive(Clone, PartialEq, Debug)]
pub struct ModusClause {
    pub head: Literal,
    // If None, this clause is a fact.
    pub body: Option<Expression>,
}

#[derive(Clone, PartialEq, Eq, Hash, Debug)]
pub enum ModusTerm {
    Constant(String),
    /// A format string with '\$' left unhandled. This should be dealt with when
    /// converting to the IR.
    FormatString(String),
    UserVariable(String),
}

impl fmt::Display for ModusTerm {
    fn fmt(&self, f: &mut fmt::Formatter<'_>) -> fmt::Result {
        match self {
            ModusTerm::Constant(s) => write!(f, "\"{}\"", s),
            ModusTerm::UserVariable(s) => write!(f, "{}", s),
            ModusTerm::FormatString(s) => write!(f, "\"{}\"", s),
        }
    }
}

impl From<ModusTerm> for logic::IRTerm {
    fn from(modus_term: ModusTerm) -> Self {
        match modus_term {
            ModusTerm::Constant(c) => logic::IRTerm::Constant(c),
            // TODO: return a Result type and propogate the error up properly if we want to warn about
            // this. Example: the user might try to use a format string in a head literal.
            ModusTerm::FormatString(_) => panic!("Cannot convert a format string to an IRTerm."),
            ModusTerm::UserVariable(v) => logic::IRTerm::UserVariable(v),
        }
    }
}

impl fmt::Display for logic::Literal<ModusTerm> {
    fn fmt(&self, f: &mut fmt::Formatter<'_>) -> fmt::Result {
        match &*self.args {
            [] => write!(f, "{}", self.predicate),
            _ => write!(
                f,
                "{}({})",
                self.predicate,
                self.args
                    .iter()
                    .map(|a| a.to_string())
                    .collect::<Vec<String>>()
                    .join(", ")
            ),
        }
    }
}

type Literal = logic::Literal<ModusTerm>;

impl From<Literal> for logic::Literal {
    fn from(modus_literal: Literal) -> Self {
        Self {
            predicate: modus_literal.predicate,
            args: modus_literal
                .args
                .into_iter()
                .map(|arg| arg.into())
                .collect(),
        }
    }
}

type Fact = ModusClause;
type Rule = ModusClause;
pub type Operator = Literal;

#[derive(Clone, PartialEq, Debug)]
pub struct Modusfile(pub Vec<ModusClause>);

#[derive(Clone, PartialEq, Debug)]
pub struct Version {
    major: u32,
    minor: u32,
    patch: u32,
    pre_release: String,
    build: String,
}

impl str::FromStr for Modusfile {
    type Err = String;

    fn from_str(s: &str) -> Result<Self, Self::Err> {
        match parser::modusfile(s) {
            Result::Ok((_, o)) => Ok(o),
            Result::Err(nom::Err::Error(e) | nom::Err::Failure(e)) => {
                Result::Err(convert_error(s, e))
            }
            _ => unimplemented!(),
        }
    }
}

impl fmt::Display for Expression {
    fn fmt(&self, f: &mut fmt::Formatter<'_>) -> fmt::Result {
        match self {
            Expression::OperatorApplication(expr, op) => {
                write!(f, "({})::{}", expr.to_string(), op)
            }
            Expression::Literal(l) => write!(f, "{}", l.to_string()),
            Expression::And(expr1, expr2) => {
                // Explicit parenthesization when printing to output, looks a bit
                // verbose but shouldn't affect user code.
                write!(f, "({}, {})", expr1, expr2)
            }
            Expression::Or(expr1, expr2) => {
                write!(f, "({}; {})", expr1, expr2)
            }
        }
    }
}

// could write a macro that generates these
impl From<Literal> for Expression {
    fn from(l: Literal) -> Self {
        Expression::Literal(l)
    }
}

impl str::FromStr for ModusClause {
    type Err = String;

    fn from_str(s: &str) -> Result<Self, Self::Err> {
        match parser::modus_clause(s) {
            Result::Ok((_, o)) => Ok(o),
            Result::Err(e) => Result::Err(format!("{}", e)),
        }
    }
}

impl fmt::Display for ModusClause {
    fn fmt(&self, f: &mut fmt::Formatter<'_>) -> fmt::Result {
        if let Some(e) = &self.body {
            write!(f, "{} :- {}.", self.head, e.to_string(),)
        } else {
            write!(f, "{}.", self.head)
        }
    }
}

impl str::FromStr for Literal {
    type Err = String;

    fn from_str(s: &str) -> Result<Self, Self::Err> {
        match logic::parser::literal(parser::modus_term)(s) {
            Result::Ok((_, o)) => Ok(o),
            Result::Err(e) => Result::Err(format!("{}", e)),
        }
    }
}

pub mod parser {
    use crate::logic::parser::{literal, literal_identifier, IResult};

    use super::*;

    use nom::bytes::complete::is_not;
    use nom::character::complete::multispace0;
    use nom::combinator::cut;
    use nom::error::context;
    use nom::multi::{fold_many0, separated_list1};
    use nom::{
        branch::alt,
        bytes::complete::tag,
        character::complete::space0,
        combinator::{eof, map, recognize},
        multi::{many0, separated_list0},
        sequence::{delimited, preceded, separated_pair, terminated},
    };

    fn comment(s: &str) -> IResult<&str, &str> {
        delimited(tag("#"), not_line_ending, line_ending)(s)
    }

    fn comments(s: &str) -> IResult<&str, Vec<&str>> {
        delimited(
            multispace0,
            separated_list0(multispace0, comment),
            multispace0,
        )(s)
    }

    fn head(i: &str) -> IResult<&str, Literal> {
        literal(modus_term)(i)
    }

    fn expression_inner(i: &str) -> IResult<&str, Expression> {
<<<<<<< HEAD
        let lit_parser = map(literal(modus_term), |lit| Expression::Literal(lit));
=======
        let l_paren_with_comments = |i| terminated(tag("("), comments)(i);
        let r_paren_with_comments = |i| preceded(comments, cut(tag(")")))(i);

        let lit_parser = map(literal(modus_const, modus_var), |lit| {
            Expression::Literal(lit)
        });
>>>>>>> 0a90acbd
        // These inner expression parsers can fully recurse.
        let op_application_parser = map(
            separated_pair(
                delimited(l_paren_with_comments, body, r_paren_with_comments),
                tag("::"),
                cut(literal(modus_term)),
            ),
            |(expr, operator)| Expression::OperatorApplication(Box::new(expr), operator),
        );
        let parenthesized_expr = delimited(l_paren_with_comments, body, r_paren_with_comments);
        alt((lit_parser, op_application_parser, parenthesized_expr))(i)
    }

    fn body(i: &str) -> IResult<&str, Expression> {
        let comma_separated_exprs = map(
            separated_list1(delimited(comments, tag(","), comments), expression_inner),
            |es| {
                es.into_iter()
                    .reduce(|e1, e2| Expression::And(Box::new(e1), Box::new(e2)))
                    .expect("Converting list to expression pairs.")
            },
        );
        let semi_separated_exprs = map(
            separated_list1(
                delimited(comments, tag(";"), comments),
                comma_separated_exprs,
            ),
            |es| {
                es.into_iter()
                    .reduce(|e1, e2| Expression::Or(Box::new(e1), Box::new(e2)))
                    .expect("Converting list to expression pairs.")
            },
        );
        // Parses the body as a semicolon separated list of comma separated inner expressions.
        // This resolves ambiguity by making commas/and higher precedence.
        preceded(comments, semi_separated_exprs)(i)
    }

    fn fact(i: &str) -> IResult<&str, ModusClause> {
        // Custom definition of fact since datalog facts are normally "head :- ", but Moduslog
        // defines it as "head."
        map(terminated(head, tag(".")), |h| ModusClause {
            head: h,
            body: None,
        })(i)
    }

    fn rule(i: &str) -> IResult<&str, ModusClause> {
        map(
            separated_pair(
                head,
                delimited(space0, tag(":-"), multispace0),
                cut(terminated(body, tag("."))),
            ),
            |(head, body)| ModusClause {
                head,
                body: Some(body),
            },
        )(i)
    }

    /// Processes the given string, converting escape substrings into the proper characters.
    ///
    /// This also supports string continuation, This allows users to write strings like: "Hello, \
    ///                                                                                 World!"
    /// which is actually just "Hello, World!".
    fn process_raw_string(s: &str) -> String {
        let mut processed = String::new();

        let mut chars = s.chars().peekable();
        while let Some(c) = chars.next() {
            if c == '\\' {
                match chars.next() {
                    Some('"') => processed.push('"'),
                    Some('\\') => processed.push('\\'),
                    Some('n') => processed.push('\n'),
                    Some('r') => processed.push('\r'),
                    Some('t') => processed.push('\t'),
                    Some('0') => processed.push('\0'),
                    Some('\n') => {
                        // string continuation so we'll ignore whitespace till we get to a non-whitespace.
                        while let Some(c) = chars.peek() {
                            if !c.is_whitespace() {
                                break;
                            }
                            chars.next();
                        }
                    }
                    Some(c) => {
                        // leave it unchanged if we don't recognize the escape char
                        processed.push('\\');
                        processed.push(c);
                    }
                    None => panic!("given string ends with an escape character"),
                }
            } else {
                processed.push(c);
            }
        }
        processed
    }

    fn string_content(i: &str) -> IResult<&str, String> {
        let (a, b) = recognize(fold_many0(
            // Either an escaped double quote or anything that's not a double quote.
            // It should try the escaped double quote first.
            alt((tag("\\\""), is_not("\""))),
            || "".to_string(),
            |a, b| a + b,
        ))(i)?;
        let s = process_raw_string(b);
        Ok((a, s))
    }

    pub fn modus_const(i: &str) -> IResult<&str, String> {
        delimited(tag("\""), string_content, cut(tag("\"")))(i)
    }

    /// Parses a substring outside of the expansion part of a format string's content.
    pub fn outside_format_expansion(i: &str) -> IResult<&str, String> {
        fold_many0(
            // We want to parse until we see '$', except if it was preceded with escape char.
            // Here we rely on the ordering of `alt`.
            alt((tag("\\$"), tag("\\"), is_not("\\$"))),
            || "".to_owned(),
            |a, b| a + b,
        )(i)
    }

    fn modus_format_string(i: &str) -> IResult<&str, String> {
        // TODO: check that the token(s) inside "${...}" conform to the variable syntax.
        // Note that if it's escaped, "\${...}", it does not need to conform to the variable syntax.
        delimited(tag("f\""), string_content, cut(tag("\"")))(i)
    }

    pub fn variable_identifier(i: &str) -> IResult<&str, &str> {
        literal_identifier(i)
    }

    pub fn modus_var(i: &str) -> IResult<&str, &str> {
        variable_identifier(i)
    }

    pub fn modus_term(i: &str) -> IResult<&str, ModusTerm> {
        alt((
            map(modus_const, ModusTerm::Constant),
            map(modus_format_string, ModusTerm::FormatString),
            map(modus_var, |s| ModusTerm::UserVariable(s.to_owned())),
        ))(i)
    }

    pub fn modus_clause(i: &str) -> IResult<&str, ModusClause> {
        context("modus_clause", alt((fact, rule)))(i)
    }

    pub fn modusfile(i: &str) -> IResult<&str, Modusfile> {
        map(
            terminated(
                many0(preceded(
                    many0(dockerfile::parser::ignored_line),
                    modus_clause,
                )),
                terminated(many0(dockerfile::parser::ignored_line), eof),
            ),
            Modusfile,
        )(i)
    }
}

#[cfg(test)]
mod tests {
    use super::*;

    #[test]
    fn fact() {
        let l1 = Literal {
            predicate: logic::Predicate("l1".into()),
            args: Vec::new(),
        };
        let c = ModusClause {
            head: l1,
            body: None,
        };
        assert_eq!("l1.", c.to_string());
        assert_eq!(Ok(c), "l1.".parse());
    }

    #[test]
    fn rule() {
        let l1 = Literal {
            predicate: logic::Predicate("l1".into()),
            args: Vec::new(),
        };
        let l2 = Literal {
            predicate: logic::Predicate("l2".into()),
            args: Vec::new(),
        };
        let l3 = Literal {
            predicate: logic::Predicate("l3".into()),
            args: Vec::new(),
        };
        let c = Rule {
            head: l1,
            body: Expression::And(Box::new(l2.into()), Box::new(l3.into())).into(),
        };
        assert_eq!("l1 :- (l2, l3).", c.to_string());
        assert_eq!(Ok(c.clone()), "l1 :- l2, l3.".parse());
        assert_eq!(Ok(c.clone()), "l1 :- l2,\n\tl3.".parse());
    }

    #[test]
    fn rule_with_or() {
        let l1: Literal = "l1".parse().unwrap();
        let l2: Literal = "l2".parse().unwrap();
        let c = Rule {
            head: "foo".parse().unwrap(),
            body: Expression::Or(Box::new(l1.into()), Box::new(l2.into())).into(),
        };

        assert_eq!("foo :- (l1; l2).", c.to_string());
        assert_eq!(Ok(c.clone()), "foo :- l1; l2.".parse());
    }

    #[test]
    fn rule_with_operator() {
        let foo = Literal {
            predicate: logic::Predicate("foo".into()),
            args: Vec::new(),
        };
        let a = Literal {
            predicate: logic::Predicate("a".into()),
            args: Vec::new(),
        };
        let b = Literal {
            predicate: logic::Predicate("b".into()),
            args: Vec::new(),
        };
        let merge = Operator {
            predicate: logic::Predicate("merge".into()),
            args: Vec::new(),
        };
        let r1 = Rule {
            head: foo.clone(),
            body: Expression::OperatorApplication(
                Expression::And(Box::new(a.clone().into()), Box::new(b.into())).into(),
                merge.clone(),
            )
            .into(),
        };
        let r2 = Rule {
            head: foo,
            body: Expression::OperatorApplication(
                Box::new(Expression::Literal(a)),
                merge,
            )
            .into(),
        };

        assert_eq!("foo :- ((a, b))::merge.", r1.to_string());
        assert_eq!(Ok(r1.clone()), "foo :- ((a, b))::merge.".parse());

        assert_eq!("foo :- (a)::merge.", r2.to_string());
        assert_eq!(Ok(r2.clone()), "foo :- ( a )::merge.".parse());
    }

    #[test]
    fn modusclause_to_clause() {
        let foo = Literal {
            predicate: logic::Predicate("foo".into()),
            args: Vec::new(),
        };
        let a = Literal {
            predicate: logic::Predicate("a".into()),
            args: Vec::new(),
        };
        let b = Literal {
            predicate: logic::Predicate("b".into()),
            args: Vec::new(),
        };
        let merge = Operator {
            predicate: logic::Predicate("merge".into()),
            args: Vec::new(),
        };
        let r = Rule {
            head: foo,
            body: Expression::OperatorApplication(
                Expression::And(Box::new(a.into()), Box::new(b.into())).into(),
                merge,
            )
            .into(),
        };
        assert_eq!("foo :- ((a, b))::merge.", r.to_string());

        // Convert to the simpler syntax
        let c: Vec<logic::Clause> = (&r).into();
        assert_eq!(1, c.len());
        assert_eq!("foo :- a, b", c[0].to_string());
    }

    #[test]
    fn modusclause_to_clause_with_or() {
        let foo: Literal = "foo".parse().unwrap();
        let a: Literal = "a".parse().unwrap();
        let b: Literal = "b".parse().unwrap();
        let merge = Operator {
            predicate: logic::Predicate("merge".into()),
            args: Vec::new(),
        };
        let r1 = Rule {
            head: foo.clone(),
            body: Expression::OperatorApplication(
                Expression::Or(Box::new(a.clone().into()), Box::new(b.clone().into())).into(),
                merge,
            )
            .into(),
        };
        let r2 = Rule {
            head: foo.clone(),
            body: Expression::And(
                Box::new(a.clone().into()),
                Box::new(Expression::And(
                    Box::new(b.clone().into()),
                    Box::new(Expression::Or(
                        Box::new(a.clone().into()),
                        Box::new(b.clone().into()),
                    )),
                )),
            )
            .into(),
        };
        assert_eq!("foo :- ((a; b))::merge.", r1.to_string());
        assert_eq!("foo :- (a, (b, (a; b))).", r2.to_string());

        let c1: Vec<logic::Clause> = (&r1).into();
        assert_eq!(2, c1.len());
        assert_eq!("foo :- a", c1[0].to_string());
        assert_eq!("foo :- b", c1[1].to_string());

        let c2: Vec<logic::Clause> = (&r2).into();
        assert_eq!(2, c2.len());
        assert_eq!("foo :- a, b, a", c2[0].to_string());
        assert_eq!("foo :- a, b, b", c2[1].to_string());
    }

    #[test]
    fn modus_constant() {
        // Could use https://crates.io/crates/test_case if this pattern occurs often
        let inp1 = r#""Hello\nWorld""#;
        let inp2 = r#""Tabs\tare\tbetter\tthan\tspaces""#;
        let inp3 = r#""Testing \
                       multiline.""#;
        let (_, s1) = parser::modus_const(inp1).unwrap();
        let (_, s2) = parser::modus_const(inp2).unwrap();
        let (_, s3) = parser::modus_const(inp3).unwrap();

        assert_eq!(s1, "Hello\nWorld");
        assert_eq!(s2, "Tabs\tare\tbetter\tthan\tspaces");
        assert_eq!(s3, "Testing multiline.");
    }

    #[test]
    fn modus_expression() {
        let a: Literal = "a".parse().unwrap();
        let b: Literal = "b".parse().unwrap();
        let c: Literal = "c".parse().unwrap();
        let d: Literal = "d".parse().unwrap();

        let e1 = Expression::And(Expression::Literal(a).into(), Expression::Literal(b).into());
        let e2 = Expression::And(Expression::Literal(c).into(), Expression::Literal(d).into());

        let expr = Expression::Or(e1.into(), e2.into());

        let expr_str = "((a, b); (c, d))";
        assert_eq!(expr_str, expr.to_string());
        let rule = format!("foo :- {}.", expr_str);
        assert_eq!(Ok(Some(expr)), rule.parse().map(|r: ModusClause| r.body));
    }
}<|MERGE_RESOLUTION|>--- conflicted
+++ resolved
@@ -233,16 +233,12 @@
     }
 
     fn expression_inner(i: &str) -> IResult<&str, Expression> {
-<<<<<<< HEAD
-        let lit_parser = map(literal(modus_term), |lit| Expression::Literal(lit));
-=======
         let l_paren_with_comments = |i| terminated(tag("("), comments)(i);
         let r_paren_with_comments = |i| preceded(comments, cut(tag(")")))(i);
 
-        let lit_parser = map(literal(modus_const, modus_var), |lit| {
+        let lit_parser = map(literal(modus_term), |lit| {
             Expression::Literal(lit)
         });
->>>>>>> 0a90acbd
         // These inner expression parsers can fully recurse.
         let op_application_parser = map(
             separated_pair(
