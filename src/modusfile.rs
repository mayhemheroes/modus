// Copyright 2021 Sergey Mechtaev

// This file is part of Modus.

// Modus is free software: you can redistribute it and/or modify
// it under the terms of the GNU General Public License as published by
// the Free Software Foundation, either version 3 of the License, or
// (at your option) any later version.

// Modus is distributed in the hope that it will be useful,
// but WITHOUT ANY WARRANTY; without even the implied warranty of
// MERCHANTABILITY or FITNESS FOR A PARTICULAR PURPOSE.  See the
// GNU General Public License for more details.

// You should have received a copy of the GNU General Public License
// along with Modus.  If not, see <https://www.gnu.org/licenses/>.

use fp_core::compose::compose_two;
use std::fmt;
use std::str;

use crate::logic;
use crate::{dockerfile, transpiler};

#[derive(Clone, PartialEq, Eq, Hash, Debug)]
pub enum Constant {
    String(String),
    Integer(u32), //TODO: arbitrary-precision arithmetic?
}

<<<<<<< HEAD
#[derive(Clone, PartialEq, Debug)]
pub enum Expression {
    Literal(Literal),
    OperatorApplication(Vec<Expression>, Operator),
}
=======
impl From<String> for Constant {
    fn from(s: String) -> Self {
        Constant::String(s)
    }
}

pub type Rule = logic::Clause<Constant, transpiler::Variable>;
pub type Literal = logic::Literal<Constant, transpiler::Variable>;
pub type Term = logic::Term<Constant, transpiler::Variable>;
>>>>>>> 943c3342

#[derive(Clone, PartialEq, Debug)]
pub struct ModusClause {
    pub head: Literal,
    pub body: Vec<Expression>,
}

impl From<&crate::modusfile::ModusClause>
    for logic::Clause<crate::modusfile::Constant, crate::modusfile::Variable>
{
    fn from(modus_clause: &crate::modusfile::ModusClause) -> Self {
        fn get_literals(expr: &Expression) -> Vec<logic::Literal<Constant, Variable>> {
            match expr {
                Expression::Literal(l) => vec![l.clone()],
                // for now, ignore operators
                Expression::OperatorApplication(exprs, _) => {
                    exprs.iter().flat_map(|e| get_literals(e)).collect()
                }
            }
        }
        let literals = modus_clause
            .body
            .iter()
            .flat_map(|e| get_literals(e))
            .collect();
        Self {
            head: modus_clause.head.clone(),
            body: literals,
        }
    }
}

pub type Fact = ModusClause;
pub type Rule = ModusClause;
pub type Variable = transpiler::Variable;
pub type Literal = logic::Literal<Constant, Variable>;
pub type Term = logic::Term<Constant, Variable>;
pub type Operator = Literal;

#[derive(Clone, PartialEq, Debug)]
pub struct Modusfile(pub Vec<ModusClause>);

#[derive(Clone, PartialEq, Debug)]
pub struct Version {
    major: u32,
    minor: u32,
    patch: u32,
    pre_release: String,
    build: String,
}

impl str::FromStr for Modusfile {
    type Err = String;

    fn from_str(s: &str) -> Result<Self, Self::Err> {
        match parser::modusfile(s) {
            Result::Ok((_, o)) => Ok(o),
            Result::Err(e) => Result::Err(format!("{}", e)),
        }
    }
}

impl fmt::Display for Expression {
    fn fmt(&self, f: &mut fmt::Formatter<'_>) -> fmt::Result {
        match self {
            Expression::OperatorApplication(exprs, op) => write!(
                f,
                "({})::{}",
                exprs
                    .iter()
                    .map(|e| e.to_string())
                    .collect::<Vec<String>>()
                    .join(", "),
                op
            ),
            Expression::Literal(l) => write!(f, "{}", l.to_string()),
        }
    }
}

// could write a macro that generates these
impl From<Literal> for Expression {
    fn from(l: Literal) -> Self {
        Expression::Literal(l)
    }
}

impl str::FromStr for ModusClause {
    type Err = String;

    fn from_str(s: &str) -> Result<Self, Self::Err> {
        match parser::modus_clause(s) {
            Result::Ok((_, o)) => Ok(o),
            Result::Err(e) => Result::Err(format!("{}", e)),
        }
    }
}

impl fmt::Display for ModusClause {
    fn fmt(&self, f: &mut fmt::Formatter<'_>) -> fmt::Result {
        match self.body.len() {
            0 => write!(f, "{}.", self.head),
            _ => write!(
                f,
                "{} :- {}.",
                self.head,
                self.body
                    .iter()
                    .map(|e| e.to_string())
                    .collect::<Vec<String>>()
                    .join(", ")
            ),
        }
    }
}

impl str::FromStr for Literal {
    type Err = String;

    fn from_str(s: &str) -> Result<Self, Self::Err> {
        match logic::parser::literal(parser::modus_const, parser::modus_var)(s) {
            Result::Ok((_, o)) => Ok(o),
            Result::Err(e) => Result::Err(format!("{}", e)),
        }
    }
}

impl fmt::Display for Constant {
    fn fmt(&self, f: &mut fmt::Formatter<'_>) -> fmt::Result {
        match self {
            Constant::String(s) => write!(f, "\"{}\"", s),
            Constant::Integer(i) => write!(f, "{}", i),
        }
    }
}

mod parser {
    use crate::logic::parser::{literal, literal_identifier};

    use super::*;

    use nom::character::complete::multispace0;
    use nom::{
        branch::alt,
        bytes::complete::tag,
        character::complete::{none_of, space0},
        combinator::{eof, map, recognize},
        multi::{many0, separated_list0},
        sequence::{delimited, preceded, separated_pair, terminated},
        IResult,
    };

    fn head(i: &str) -> IResult<&str, Literal> {
        literal(modus_const, modus_var)(i)
    }

    fn expression(i: &str) -> IResult<&str, Expression> {
        alt((
            map(literal(modus_const, modus_var), |lit| {
                Expression::Literal(lit)
            }),
            map(
                separated_pair(
                    // implicit recursion here
                    delimited(tag("("), body, tag(")")),
                    tag("::"),
                    literal(modus_const, modus_var),
                ),
                |(exprs, operator)| Expression::OperatorApplication(exprs, operator),
            ),
        ))(i)
    }

    /// Comma-separated list of expressions
    fn body(i: &str) -> IResult<&str, Vec<Expression>> {
        separated_list0(delimited(multispace0, tag(","), multispace0), expression)(i)
    }

    fn fact(i: &str) -> IResult<&str, ModusClause> {
        // Custom definition of fact since datalog facts are normally "head :- ", but Moduslog
        // defines it as "head."
        map(terminated(head, tag(".")), |h| ModusClause {
            head: h,
            body: Vec::new(),
        })(i)
    }

    fn rule(i: &str) -> IResult<&str, ModusClause> {
        map(
            separated_pair(
                head,
                delimited(space0, tag(":-"), multispace0),
                terminated(body, tag(".")),
            ),
            |(head, body)| ModusClause { head, body },
        )(i)
    }

    // TODO: support proper string literals + format strings
    fn string_content(i: &str) -> IResult<&str, &str> {
        recognize(many0(none_of("\\\"")))(i)
    }

    pub fn modus_const(i: &str) -> IResult<&str, Constant> {
        // naively support f-strings
        map(
            delimited(alt((tag("\""), tag("f\""))), string_content, tag("\"")),
            |s| Constant::String(s.into()),
        )(i)
    }

    pub fn variable_identifier(i: &str) -> IResult<&str, &str> {
        literal_identifier(i)
    }

    pub fn modus_var(i: &str) -> IResult<&str, Variable> {
        map(variable_identifier, compose!(String::from, Variable::User))(i)
    }

    pub fn modus_clause(i: &str) -> IResult<&str, ModusClause> {
        alt((fact, rule))(i)
    }

    pub fn modusfile(i: &str) -> IResult<&str, Modusfile> {
        map(
            terminated(
                many0(preceded(
                    many0(dockerfile::parser::ignored_line),
                    modus_clause,
                )),
                terminated(many0(dockerfile::parser::ignored_line), eof),
            ),
            Modusfile,
        )(i)
    }
}

#[cfg(test)]
mod tests {
    use super::*;

    #[test]
    fn fact() {
        let l1 = Literal {
            atom: logic::Atom("l1".into()),
            args: Vec::new(),
        };
        let c = ModusClause {
            head: l1,
            body: Vec::new(),
        };
        assert_eq!("l1.", c.to_string());
        assert_eq!(Ok(c), "l1.".parse());
    }

    #[test]
    fn rule() {
        let l1 = Literal {
            atom: logic::Atom("l1".into()),
            args: Vec::new(),
        };
        let l2 = Literal {
            atom: logic::Atom("l2".into()),
            args: Vec::new(),
        };
        let l3 = Literal {
            atom: logic::Atom("l3".into()),
            args: Vec::new(),
        };
        let c = Rule {
            head: l1,
            body: vec![l2.into(), l3.into()],
        };
        assert_eq!("l1 :- l2, l3.", c.to_string());
        assert_eq!(Ok(c.clone()), "l1 :- l2, l3.".parse());
        assert_eq!(Ok(c.clone()), "l1 :- l2,\n\tl3.".parse());
    }

    #[test]
    fn rule_with_operator() {
        let foo = Literal {
            atom: logic::Atom("foo".into()),
            args: Vec::new(),
        };
        let a = Literal {
            atom: logic::Atom("a".into()),
            args: Vec::new(),
        };
        let b = Literal {
            atom: logic::Atom("b".into()),
            args: Vec::new(),
        };
        let merge = Operator {
            atom: logic::Atom("merge".into()),
            args: Vec::new(),
        };
        let r = Rule {
            head: foo,
            body: vec![Expression::OperatorApplication(
                vec![a.into(), b.into()],
                merge,
            )],
        };
        assert_eq!("foo :- (a, b)::merge.", r.to_string());
        assert_eq!(Ok(r.clone()), "foo :- (a, b)::merge.".parse());
    }

    #[test]
    fn modusclause_to_clause() {
        let foo = Literal {
            atom: logic::Atom("foo".into()),
            args: Vec::new(),
        };
        let a = Literal {
            atom: logic::Atom("a".into()),
            args: Vec::new(),
        };
        let b = Literal {
            atom: logic::Atom("b".into()),
            args: Vec::new(),
        };
        let merge = Operator {
            atom: logic::Atom("merge".into()),
            args: Vec::new(),
        };
        let r = Rule {
            head: foo,
            body: vec![Expression::OperatorApplication(
                vec![a.into(), b.into()],
                merge,
            )],
        };
        assert_eq!("foo :- (a, b)::merge.", r.to_string());

        // Convert to the simpler syntax
        let c: logic::Clause<Constant, Variable> = (&r).into();
        assert_eq!("foo :- a, b", c.to_string());
    }
}<|MERGE_RESOLUTION|>--- conflicted
+++ resolved
@@ -28,23 +28,17 @@
     Integer(u32), //TODO: arbitrary-precision arithmetic?
 }
 
-<<<<<<< HEAD
 #[derive(Clone, PartialEq, Debug)]
 pub enum Expression {
     Literal(Literal),
     OperatorApplication(Vec<Expression>, Operator),
 }
-=======
+
 impl From<String> for Constant {
     fn from(s: String) -> Self {
         Constant::String(s)
     }
 }
-
-pub type Rule = logic::Clause<Constant, transpiler::Variable>;
-pub type Literal = logic::Literal<Constant, transpiler::Variable>;
-pub type Term = logic::Term<Constant, transpiler::Variable>;
->>>>>>> 943c3342
 
 #[derive(Clone, PartialEq, Debug)]
 pub struct ModusClause {
