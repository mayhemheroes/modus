--- conflicted
+++ resolved
@@ -15,34 +15,17 @@
 // You should have received a copy of the GNU General Public License
 // along with Modus.  If not, see <https://www.gnu.org/licenses/>.
 
-<<<<<<< HEAD
-use core::fmt;
 use std::{
     collections::HashMap,
     str::FromStr,
     sync::atomic::{AtomicU32, Ordering},
-    thread::panicking,
 };
 
-use nom::map;
-
 use crate::{
-    dockerfile,
     dockerfile::{Dockerfile, Image, Instruction, ResolvedDockerfile, ResolvedParent, Run},
-    logic::{Atom, Clause, Literal, Term},
-    modusfile,
-    modusfile::{Constant, Modusfile},
-    sld::{self, ClauseId},
-    unification::{Rename, Substitute, Substitution},
-=======
-use std::{collections::HashMap, sync::atomic::AtomicU32};
-
-use crate::{
-    dockerfile::{Dockerfile, ResolvedParent},
     logic::{self, Clause},
     modusfile::Modusfile,
-    sld,
->>>>>>> b51d8a64
+    sld::{self, ClauseId},
 };
 
 pub fn prove_goal(
@@ -59,11 +42,7 @@
     }
 }
 
-<<<<<<< HEAD
-pub fn transpile(mf: Modusfile, query: modusfile::Literal) -> ResolvedDockerfile {
-=======
 pub fn transpile(mf: Modusfile, query: logic::Literal) -> Dockerfile<ResolvedParent> {
->>>>>>> b51d8a64
     let goal = vec![query];
     let proofs = prove_goal(&mf, &goal).unwrap();
     assert_eq!(proofs.len(), 1);
@@ -72,7 +51,6 @@
 }
 
 static AVAILABLE_STAGE_INDEX: AtomicU32 = AtomicU32::new(0);
-<<<<<<< HEAD
 pub fn new_stage() -> ResolvedParent {
     ResolvedParent::Stage(format!(
         "_t{}",
@@ -80,26 +58,17 @@
     ))
 }
 
-pub fn proof_to_docker(proof: sld::Proof<Constant, Variable>) -> ResolvedDockerfile {
+pub fn proof_to_docker(proof: sld::Proof) -> ResolvedDockerfile {
     let mut instructions = Vec::new();
-    fn dfs(
-        proof: &sld::Proof<Constant, Variable>,
-        instructions: &mut Vec<Instruction<ResolvedParent>>,
-    ) {
+    fn dfs(proof: &sld::Proof, instructions: &mut Vec<Instruction<ResolvedParent>>) {
         match &proof.clause {
             ClauseId::Builtin(lit) => match &lit.atom.0[..] {
                 "run" => {
-                    let arg = match lit.args[0].as_constant().unwrap() {
-                        Constant::String(s) => s,
-                        _ => panic!("Expected string"),
-                    };
-                    instructions.push(Instruction::Run(Run(arg.clone())));
+                    let arg = lit.args[0].as_constant().unwrap();
+                    instructions.push(Instruction::Run(Run(arg.to_owned())));
                 }
                 "from" => {
-                    let arg = match lit.args[0].as_constant().unwrap() {
-                        Constant::String(s) => s,
-                        _ => panic!("Expected string"),
-                    };
+                    let arg = lit.args[0].as_constant().unwrap();
                     instructions.push(Instruction::From(crate::dockerfile::From {
                         parent: ResolvedParent::Image(Image::from_str(arg).unwrap()),
                         alias: None,
@@ -115,22 +84,4 @@
     }
     dfs(&proof, &mut instructions);
     Dockerfile::<ResolvedParent>(instructions)
-=======
-
-fn proof_to_docker(
-    rules: &Vec<Clause>,
-    proof: &sld::Proof,
-    cache: &mut HashMap<sld::Goal, ResolvedParent>,
-    goal: &sld::Goal,
-) -> ResolvedParent {
-    todo!()
-}
-
-fn proofs_to_docker(
-    rules: &Vec<Clause>,
-    proofs: &Vec<sld::Proof>,
-    goal: &sld::Goal,
-) -> Dockerfile<ResolvedParent> {
-    todo!()
->>>>>>> b51d8a64
 }