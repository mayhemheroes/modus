// Copyright 2021 Sergey Mechtaev

// This file is part of Modus.

// Modus is free software: you can redistribute it and/or modify
// it under the terms of the GNU General Public License as published by
// the Free Software Foundation, either version 3 of the License, or
// (at your option) any later version.

// Modus is distributed in the hope that it will be useful,
// but WITHOUT ANY WARRANTY; without even the implied warranty of
// MERCHANTABILITY or FITNESS FOR A PARTICULAR PURPOSE.  See the
// GNU General Public License for more details.

// You should have received a copy of the GNU General Public License
// along with Modus.  If not, see <https://www.gnu.org/licenses/>.

use std::{
    collections::{HashMap, HashSet},
    str::FromStr,
    sync::atomic::{AtomicU32, Ordering},
};

use codespan_reporting::diagnostic::Diagnostic;

use crate::{
    dockerfile::{Dockerfile, Image, Instruction, ResolvedDockerfile, ResolvedParent, Run},
    imagegen::{self, BuildPlan, NodeId},
    logic::{self, Clause, IRTerm, Literal, Predicate},
    modusfile::Modusfile,
    sld::{self, ClauseId},
};

use crate::imagegen::BuildNode;

// TODO: remove/rewrite
pub fn prove_goal(
    mf: &Modusfile,
    goal: &Vec<logic::Literal>,
) -> Result<Vec<sld::Proof>, Diagnostic<()>> {
    let max_depth = 20;
    let clauses: Vec<Clause> =
        mf.0.iter()
            .flat_map(|mc| {
                let clauses: Vec<Clause> = mc.into();
                clauses
            })
            .collect();

    let res = sld::sld(&clauses, goal, max_depth)?;
    match res {
        Some(t) => Ok(sld::proofs(&t, &clauses, &goal)),
        None => Err(Diagnostic::warning().with_message("Failed in SLD tree construction.")),
    }
}

<<<<<<< HEAD
pub fn transpile(mf: Modusfile, query: logic::Literal) -> Dockerfile<ResolvedParent> {
    let build_plan = imagegen::plan_from_modusfile(mf, query);
    plan_to_docker(&build_plan)
=======
pub fn transpile(
    mf: Modusfile,
    query: logic::Literal,
) -> Result<Dockerfile<ResolvedParent>, Diagnostic<()>> {
    let goal = vec![query];
    let max_depth = 50;
    let clauses: Vec<Clause> =
        mf.0.iter()
            .flat_map(|mc| {
                let clauses: Vec<Clause> = mc.into();
                clauses
            })
            .collect();

    let res_tree = sld::sld(&clauses, &goal, max_depth)?.expect("Failed in SLD tree construction.");

    // TODO: sld::proofs should return the ground query corresponding to each proof.
    let proofs = sld::proofs(&res_tree, &clauses, &goal);
    let query_and_proofs = proofs
        .into_iter()
        .enumerate()
        .map(|(i, p)| {
            (
                Literal {
                    position: None,
                    predicate: Predicate("_output".to_owned()),
                    args: vec![IRTerm::Constant(i.to_string())],
                },
                p,
            )
        })
        .collect::<Vec<_>>();
    let build_plan = crate::imagegen::build_dag_from_proofs(&query_and_proofs[..], &clauses);
    Ok(plan_to_docker(&build_plan))
>>>>>>> 0f2230c9
}

fn plan_to_docker(plan: &BuildPlan) -> ResolvedDockerfile {
    let topological_order = plan.topological_order();

    let mut instructions = topological_order
        .into_iter()
        .map(|node_id| {
            use crate::dockerfile::*;
            let node = &plan.nodes[node_id];
            let str_id = format!("n_{}", node_id);
            match node {
                BuildNode::From { image_ref } => vec![Instruction::From(From {
                    parent: ResolvedParent::Image(Image::from_str(image_ref).unwrap()),
                    alias: Some(str_id),
                })],
                BuildNode::Run {
                    parent,
                    command,
                    cwd,
                } => vec![
                    Instruction::From(From {
                        parent: ResolvedParent::Stage(format!("n_{}", parent)),
                        alias: Some(str_id),
                    }),
                    Instruction::Run(Run(if cwd.is_empty() {
                        command.to_owned()
                    } else {
                        format!("cd {:?} || exit 1; {}", cwd, command)
                    })),
                ],
                BuildNode::CopyFromImage {
                    parent,
                    src_image,
                    src_path,
                    dst_path,
                } => vec![
                    Instruction::From(From {
                        parent: ResolvedParent::Stage(format!("n_{}", parent)),
                        alias: Some(str_id),
                    }),
                    Instruction::Copy(Copy(format!(
                        "--from=n_{} {:?} {:?}", // TODO: is this really correct?
                        src_image, src_path, dst_path
                    ))),
                ],
                BuildNode::CopyFromLocal {
                    parent,
                    src_path,
                    dst_path,
                } => vec![
                    Instruction::From(From {
                        parent: ResolvedParent::Stage(format!("n_{}", parent)),
                        alias: Some(str_id),
                    }),
                    Instruction::Copy(Copy(format!("{:?} {:?}", src_path, dst_path))),
                ],
                BuildNode::SetWorkdir {
                    parent,
                    new_workdir,
                } => vec![
                    Instruction::From(From {
                        parent: ResolvedParent::Stage(format!("n_{}", parent)),
                        alias: Some(str_id),
                    }),
                    Instruction::Workdir(Workdir(new_workdir.to_string())),
                ],
                BuildNode::SetEntrypoint {
                    parent,
                    new_entrypoint,
                } => vec![
                    Instruction::From(From {
                        parent: ResolvedParent::Stage(format!("n_{}", parent)),
                        alias: Some(str_id),
                    }),
                    Instruction::Entrypoint(format!("{:?}", new_entrypoint)),
                ],
            }
        })
        .flatten()
        .collect::<Vec<_>>();

    if plan.outputs.len() > 1 {
        use crate::dockerfile::{From, Run};
        instructions.push(Instruction::From(From {
            parent: ResolvedParent::Stage("busybox".to_owned()),
            alias: Some("force_multioutput".to_owned()),
        }));

        for o in plan.outputs.iter() {
            let k = format!("n_{}", o.node);
            instructions.push(Instruction::Run(Run(format!(
                "--mount=type=bind,from={},source=/,target=/mnt true",
                k,
            ))));
        }
    }

    Dockerfile(instructions)
}<|MERGE_RESOLUTION|>--- conflicted
+++ resolved
@@ -54,46 +54,9 @@
     }
 }
 
-<<<<<<< HEAD
-pub fn transpile(mf: Modusfile, query: logic::Literal) -> Dockerfile<ResolvedParent> {
-    let build_plan = imagegen::plan_from_modusfile(mf, query);
-    plan_to_docker(&build_plan)
-=======
-pub fn transpile(
-    mf: Modusfile,
-    query: logic::Literal,
-) -> Result<Dockerfile<ResolvedParent>, Diagnostic<()>> {
-    let goal = vec![query];
-    let max_depth = 50;
-    let clauses: Vec<Clause> =
-        mf.0.iter()
-            .flat_map(|mc| {
-                let clauses: Vec<Clause> = mc.into();
-                clauses
-            })
-            .collect();
-
-    let res_tree = sld::sld(&clauses, &goal, max_depth)?.expect("Failed in SLD tree construction.");
-
-    // TODO: sld::proofs should return the ground query corresponding to each proof.
-    let proofs = sld::proofs(&res_tree, &clauses, &goal);
-    let query_and_proofs = proofs
-        .into_iter()
-        .enumerate()
-        .map(|(i, p)| {
-            (
-                Literal {
-                    position: None,
-                    predicate: Predicate("_output".to_owned()),
-                    args: vec![IRTerm::Constant(i.to_string())],
-                },
-                p,
-            )
-        })
-        .collect::<Vec<_>>();
-    let build_plan = crate::imagegen::build_dag_from_proofs(&query_and_proofs[..], &clauses);
+pub fn transpile(mf: Modusfile, query: logic::Literal) -> Result<Dockerfile<ResolvedParent>, Diagnostic<()>> {
+    let build_plan = imagegen::plan_from_modusfile(mf, query)?;
     Ok(plan_to_docker(&build_plan))
->>>>>>> 0f2230c9
 }
 
 fn plan_to_docker(plan: &BuildPlan) -> ResolvedDockerfile {
