--- conflicted
+++ resolved
@@ -15,8 +15,6 @@
 // You should have received a copy of the GNU General Public License
 // along with Modus.  If not, see <https://www.gnu.org/licenses/>.
 
-<<<<<<< HEAD
-=======
 //! This module contains logical structures that define the intermediate language used by Modus.
 //!
 //! Currently, these structures are generic, parameterized over the types they may use for constants
@@ -25,7 +23,6 @@
 use crate::unification::Rename;
 use crate::{modusfile, sld};
 
->>>>>>> b51d8a64
 use std::convert::TryInto;
 use std::fmt;
 use std::fmt::{Debug, Display};
@@ -82,10 +79,10 @@
     RenamedVariable(u32, Box<IRTerm>),
 }
 
-impl<C, V> Term<C, V> {
-    pub fn as_constant(&self) -> Option<&C> {
+impl IRTerm {
+    pub fn as_constant(&self) -> Option<&str> {
         match self {
-            Term::Constant(c) => Some(c),
+            IRTerm::Constant(c) => Some(&c[..]),
             _ => None,
         }
     }
