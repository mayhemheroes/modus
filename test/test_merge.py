from modustest import ModusTestCase, Fact
from textwrap import dedent


class TestMerge(ModusTestCase):
    def init_files(self):
        self.context.add_file("file", "content\n")
        self.context.add_file("dir/file", "content\n")

    def test_simple_merge(self):
        mf = dedent("""\
            a :-
                from("alpine")::set_workdir("/tmp"),
                (
                    run("echo aaa > file"),
                    run("echo bbb > file"),
                    run("echo ccc > file2")
                )::merge.""")
        imgs = self.build(mf, "a")
        img = imgs[Fact("a", ())]
        self.assertEqual(img.read_file("/tmp/file"), "bbb\n")
        self.assertEqual(img.read_file("/tmp/file2"), "ccc\n")

    def test_merge_local_copy(self):
        self.init_files()
        mf = dedent("""\
            a :-
                from("alpine"),
                (
                    copy("file", "/tmp/file"),
                    run("echo newline >> /tmp/file")
                )::merge.""")
        imgs = self.build(mf, "a")
        img = imgs[Fact("a", ())]
        self.assertEqual(img.read_file("/tmp/file"), "content\nnewline\n")

    def test_merge_local_copy_inworkdir(self):
        self.init_files()
        mf = dedent("""\
            a :-
                from("alpine"),
                (
                    copy("file", "file"),
                    run("echo newline >> file")
                )::in_workdir("/tmp")::merge.""")
        imgs = self.build(mf, "a")
        img = imgs[Fact("a", ())]
        self.assertEqual(img.read_file("/tmp/file"), "content\nnewline\n")

    def test_merge_single_copy_inworkdir(self):
        md = dedent("""\
            a :- from("alpine")::set_workdir("/tmp/aaa"), run("echo aaaaa > /tmp/aaa/file").
            b :- from("alpine"), (
                a::copy("file", "aaa"),
                run("echo bbbbb >> aaa")
            )::in_workdir("/tmp")::merge.
        """)
        imgs = self.build(md, "b")
        img = imgs[Fact("b", ())]
        self.assertEqual(img.read_file("/tmp/aaa"), "aaaaa\nbbbbb\n")

    def test_merge_single_copy_setworkdir(self):
        md = dedent("""\
            a :- from("alpine")::set_workdir("/tmp/aaa"), run("echo aaaaa > /tmp/aaa/file").
            b :- from("alpine")::set_workdir("/tmp"), (
                a::copy("file", "aaa"),
                run("echo bbbbb >> aaa")
            )::merge.
        """)
        imgs = self.build(md, "b")
        img = imgs[Fact("b", ())]
        self.assertEqual(img.read_file("/tmp/aaa"), "aaaaa\nbbbbb\n")

    def test_merge_multi_copy(self):
        self.init_files()
        mf = dedent("""\
            a :-
                from("alpine"),
                (
                    (
                        from("alpine"),
                        run("echo aaa > /tmp/file")
                    )::copy("/tmp/file", "/tmp/file1"),
                    (
                        from("alpine"),
                        run("echo bbb > /tmp/file")
                    )::copy("/tmp/file", "/tmp/file2")
                )::merge.""")
        imgs = self.build(mf, "a")
        img = imgs[Fact("a", ())]
        self.assertEqual(img.read_file("/tmp/file1"), "aaa\n")
        self.assertEqual(img.read_file("/tmp/file2"), "bbb\n")

    def test_workdir_interaction(self):
        md = dedent("""\
            a :- from("alpine")::set_workdir("/tmp"), (
                run("pwd >> /log"),
                run("pwd >> /log")::in_workdir("a"),
                (
                    run("pwd >> /log"),
                    run("pwd >> /log")::in_workdir("c"),
                    run("pwd >> /log")::in_workdir("/")
                )::in_workdir("b")
            )::merge.""")

        imgs = self.build(md, "a")
        img = imgs[Fact("a", ())]
        self.assertEqual(img.read_file("/log"), dedent("""\
            /tmp
            /tmp/a
            /tmp/b
            /tmp/b/c
            /
        """))

    def test_run_failure(self):
        mf = """a :- from("alpine"), run("exit 1")::merge."""
        self.build(mf, "a", should_succeed=False)

    def test_run_failure_2(self):
        mf = """a :- from("alpine"), (run("true"), run("exit 1"), run("true"))::merge."""
        self.build(mf, "a", should_succeed=False)

    def test_logic_preds_inside_merge(self):
        mf = dedent("""\
            a :- from("alpine"), (
                run("true"),
                "a" = "a",
                string_concat("a", "b", "ab")
            )::merge.""")
        self.build(mf, "a")


    def test_nested_merge(self):
        mf = dedent("""\
            a :-
                from("alpine")::set_workdir("/tmp"),
                (
                    run("echo aaa > file"),
                    (
                        run("echo bbb > file"),
                        run("echo ccc > file2")
                    )::merge,
                    run("echo ddd > file")
                )::merge.""")
        imgs = self.build(mf, "a")
        img = imgs[Fact("a", ())]
        self.assertEqual(img.read_file("/tmp/file"), "ddd\n")
        self.assertEqual(img.read_file("/tmp/file2"), "ccc\n")

    def test_nop_merge(self):
        mf = dedent("""\
            a :-
                from("alpine"),
                (
                    "1" = "1"
                )::merge.""")
        self.build(mf, "a")

    def test_copy_should_mkdir(self):
        self.init_files()
        mf = dedent("""\
            a :- from("alpine"), run("echo aaa > /tmp/aaa").
            b :-
                from("alpine"),
                (
                    a::copy("/tmp/aaa", "bbb/ccc"),
                    copy("file", "ddd/eee"),
                    copy("dir", "ddd")
                )::in_workdir("/tmp")::merge.
            """)
        imgs = self.build(mf, "b")
        img = imgs[Fact("b", ())]
        self.assertEqual(img.read_file("/tmp/bbb/ccc"), "aaa\n")
        self.assertEqual(img.read_file("/tmp/ddd/eee"), "content\n")
        self.assertEqual(img.read_file("/tmp/ddd/dir/file"), "content\n")

<<<<<<< HEAD
    def test_copy_dir_content(self):
        mf = dedent("""\
            a :-
                from("alpine"),
                run("mkdir /tmp/dir"),
                run("echo content > /tmp/dir/file").
            b :-
                from("alpine"),
                (
                    a::copy("/tmp/dir", "/tmp")
                )::merge.
        """)
        img = self.build(mf, "b")[Fact("b", ())]
        self.assertEqual(img.read_file("/tmp/file"), "content\n")

    def test_copy_dir_content_from_local(self):
        self.init_files()
        mf = dedent("""\
            a :-
                from("alpine"),
                (
                    copy("dir", "/tmp")
                )::merge.
        """)
        img = self.build(mf, "a")[Fact("a", ())]
        self.assertEqual(img.read_file("/tmp/file"), "content\n")

    def test_copy_empty_dir(self):
        mf = dedent("""\
            a :- from("alpine"), run("mkdir /tmp/dir").
            b :-
                from("alpine"),
                (
                    a::copy("/tmp/dir", "/tmp")
                )::merge,
                run("ls /tmp > /filelist").
        """)
        img = self.build(mf, "b")[Fact("b", ())]
        self.assertEqual(img.read_file("/filelist").strip(), "")

    def test_copy_hidden_files(self):
        mf = dedent("""\
            a :- from("alpine"), run("mkdir /tmp/dir"), run("echo content > /tmp/dir/.hidden").
            b :-
                from("alpine"),
                (
                    a::copy("/tmp/dir", "/tmp")
                )::merge.
        """)
        img = self.build(mf, "b")[Fact("b", ())]
        self.assertEqual(img.read_file("/tmp/.hidden"), "content\n")

    def test_copy_overwrite(self):
        md = dedent("""\
            a(X) :- from("alpine"), run(f"echo ${X} > /tmp/file").
            b :-
                from("alpine")::set_workdir("/tmp"),
                (
                    a("1")::copy("/tmp/file", "file"),
                    a("2")::copy("/tmp/file", "file")
                )::merge.
        """)
        img_b = self.build(md, "b")[Fact("b", ())]
        self.assertEqual(img_b.read_file("/tmp/file"), "2\n")

    def test_copy_overwrite_dir_content(self):
        md = dedent("""\
            a(X) :- from("alpine"), run(f"echo ${X} > /tmp/file").
            b :-
                from("alpine")::set_workdir("/tmp"),
                (
                    a("1")::copy("/tmp", "."),
                    a("2")::copy("/tmp", ".")
                ).
        """)
        img_b = self.build(md, "b")[Fact("b", ())]
        self.assertEqual(img_b.read_file("/tmp/file"), "2\n")

    def test_copy_failure(self):
        mf = """a :- from("alpine"), from("alpine")::copy("/aaa", "/aaa")::merge."""
        self.build(mf, "a", should_succeed=False)

    def test_copy_failure_2(self):
        mf = """a :- from("alpine"), (run("true"), from("alpine")::copy("/aaa", "/aaa"), run("true"))::merge."""
        self.build(mf, "a", should_succeed=False)

    def test_copy_local_failure(self):
        mf = """a :- from("alpine"), copy("aaa", "/aaa")::merge."""
        self.build(mf, "a", should_succeed=False)

    def test_copy_local_failure_2(self):
        mf = """a :- from("alpine"), (run("true"), copy("aaa", "/aaa"), run("true"))::merge."""
        self.build(mf, "a", should_succeed=False)
=======
    def test_merge_example(self):
        mf = dedent("""\
            image("merge") :-
                from("alpine")::set_workdir("/tmp"),
                inner::merge.

            inner :-
                run("dd if=/dev/urandom of=file bs=1M count=200"),
                run("sha1sum file > file.sha1"),
                run("rm file"),
                other_image::copy("file", "file2"),
                run("sha1sum file2 > file2.sha1"),
                run("rm file2").

            other_image :-
                from("debian")::set_workdir("/tmp"),
                run("dd if=/dev/urandom of=file bs=1M count=200").

            image("no merge") :-
                from("alpine")::set_workdir("/tmp"),
                inner.
        """)
        imgs = self.build(mf, "image(X)")
        merge_img = imgs[Fact("image", ("merge",))]
        no_merge_img = imgs[Fact("image", ("no merge",))]
        self.assertNotEqual(merge_img.read_file("/tmp/file.sha1"), no_merge_img.read_file("/tmp/file.sha1"))
        self.assertEqual(merge_img.read_file("/tmp/file2.sha1"), no_merge_img.read_file("/tmp/file2.sha1"))
>>>>>>> f9678f9c
<|MERGE_RESOLUTION|>--- conflicted
+++ resolved
@@ -175,7 +175,6 @@
         self.assertEqual(img.read_file("/tmp/ddd/eee"), "content\n")
         self.assertEqual(img.read_file("/tmp/ddd/dir/file"), "content\n")
 
-<<<<<<< HEAD
     def test_copy_dir_content(self):
         mf = dedent("""\
             a :-
@@ -269,7 +268,7 @@
     def test_copy_local_failure_2(self):
         mf = """a :- from("alpine"), (run("true"), copy("aaa", "/aaa"), run("true"))::merge."""
         self.build(mf, "a", should_succeed=False)
-=======
+
     def test_merge_example(self):
         mf = dedent("""\
             image("merge") :-
@@ -296,5 +295,4 @@
         merge_img = imgs[Fact("image", ("merge",))]
         no_merge_img = imgs[Fact("image", ("no merge",))]
         self.assertNotEqual(merge_img.read_file("/tmp/file.sha1"), no_merge_img.read_file("/tmp/file.sha1"))
-        self.assertEqual(merge_img.read_file("/tmp/file2.sha1"), no_merge_img.read_file("/tmp/file2.sha1"))
->>>>>>> f9678f9c
+        self.assertEqual(merge_img.read_file("/tmp/file2.sha1"), no_merge_img.read_file("/tmp/file2.sha1"))